<<<<<<< HEAD
use crate::utilities::mta::*;
use curv::elliptic::curves::{secp256_k1::Secp256k1, Scalar};
use paillier::traits::KeyGeneration;

#[test]
fn test_mta() {
    let alice_input: Scalar<Secp256k1> = Scalar::<Secp256k1>::random();
    let (ek_alice, dk_alice) = Paillier::keypair().keys();
    let bob_input: Scalar<Secp256k1> = Scalar::<Secp256k1>::random();
    let (m_a, _r) = MessageA::a(&alice_input, &ek_alice);
    let (m_b, beta, _, _) = MessageB::b(&bob_input, &ek_alice, m_a);
=======
use crate::utilities::mta::range_proofs::tests::generate_init;
use crate::utilities::mta::{MessageA, MessageB};
use curv::elliptic::curves::secp256_k1::FE;
use curv::elliptic::curves::traits::ECScalar;

#[test]
fn test_mta() {
    let alice_input: FE = ECScalar::new_random();
    let (dlog_statement, ek_alice, dk_alice) = generate_init();
    let bob_input: FE = ECScalar::new_random();
    let (m_a, _) = MessageA::a(&alice_input, &ek_alice, &[dlog_statement.clone()]);
    let (m_b, beta, _, _) = MessageB::b(&bob_input, &ek_alice, m_a, &[dlog_statement]).unwrap();
>>>>>>> fc4a0ed2
    let alpha = m_b
        .verify_proofs_get_alpha(&dk_alice, &alice_input)
        .expect("wrong dlog or m_b");

    let left = alpha.0 + beta;
    let right = alice_input * bob_input;
    assert_eq!(left, right);
}<|MERGE_RESOLUTION|>--- conflicted
+++ resolved
@@ -1,29 +1,14 @@
-<<<<<<< HEAD
-use crate::utilities::mta::*;
+use crate::utilities::mta::range_proofs::tests::generate_init;
+use crate::utilities::mta::{MessageA, MessageB};
 use curv::elliptic::curves::{secp256_k1::Secp256k1, Scalar};
-use paillier::traits::KeyGeneration;
 
 #[test]
 fn test_mta() {
-    let alice_input: Scalar<Secp256k1> = Scalar::<Secp256k1>::random();
-    let (ek_alice, dk_alice) = Paillier::keypair().keys();
-    let bob_input: Scalar<Secp256k1> = Scalar::<Secp256k1>::random();
-    let (m_a, _r) = MessageA::a(&alice_input, &ek_alice);
-    let (m_b, beta, _, _) = MessageB::b(&bob_input, &ek_alice, m_a);
-=======
-use crate::utilities::mta::range_proofs::tests::generate_init;
-use crate::utilities::mta::{MessageA, MessageB};
-use curv::elliptic::curves::secp256_k1::FE;
-use curv::elliptic::curves::traits::ECScalar;
-
-#[test]
-fn test_mta() {
-    let alice_input: FE = ECScalar::new_random();
+    let alice_input: Scalar::<Secp256k1> = Scalar::<Secp256k1>::random();
     let (dlog_statement, ek_alice, dk_alice) = generate_init();
-    let bob_input: FE = ECScalar::new_random();
+    let bob_input: Scalar::<Secp256k1> = Scalar::<Secp256k1>::random();
     let (m_a, _) = MessageA::a(&alice_input, &ek_alice, &[dlog_statement.clone()]);
     let (m_b, beta, _, _) = MessageB::b(&bob_input, &ek_alice, m_a, &[dlog_statement]).unwrap();
->>>>>>> fc4a0ed2
     let alpha = m_b
         .verify_proofs_get_alpha(&dk_alice, &alice_input)
         .expect("wrong dlog or m_b");
