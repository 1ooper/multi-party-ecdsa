--- conflicted
+++ resolved
@@ -45,34 +45,18 @@
 }
 
 impl MessageA {
-<<<<<<< HEAD
-    pub fn a(a: &Scalar<Secp256k1>, alice_ek: &EncryptionKey) -> (Self, BigInt) {
-        let randomness = BigInt::sample_below(&alice_ek.n);
-        let c_a = Paillier::encrypt_with_chosen_randomness(
-            alice_ek,
-            RawPlaintext::from(a.to_bigint()),
-            &Randomness::from(randomness.clone()),
-        );
-        (
-            Self {
-                c: c_a.0.clone().into_owned(),
-            },
-            randomness,
-        )
-=======
     /// Creates a new `messageA` using Alice's Paillier encryption key and `dlog_statements`
     /// - other parties' `h1,h2,N_tilde`s for range proofs.
     /// If range proofs are not needed (one example is identification of aborts where we
     /// only want to reconstruct a ciphertext), `dlog_statements` can be an empty slice.
     pub fn a(
-        a: &FE,
+        a: &Scalar::<Secp256k1>,
         alice_ek: &EncryptionKey,
         dlog_statements: &[DLogStatement],
     ) -> (Self, BigInt) {
         let randomness = BigInt::sample_below(&alice_ek.n);
         let m_a = MessageA::a_with_predefined_randomness(a, alice_ek, &randomness, dlog_statements);
         (m_a, randomness)
->>>>>>> fc4a0ed2
     }
 
     pub fn a_with_predefined_randomness(
@@ -105,21 +89,12 @@
 
 impl MessageB {
     pub fn b(
-<<<<<<< HEAD
-        b: &Scalar<Secp256k1>,
-        alice_ek: &EncryptionKey,
-        c_a: MessageA,
-    ) -> (Self, Scalar<Secp256k1>, BigInt, BigInt) {
+        b: &Scalar::<Secp256k1>,
+        alice_ek: &EncryptionKey,
+        m_a: MessageA,
+        dlog_statements: &[DLogStatement],
+    ) -> Result<(Self, Scalar::<Secp256k1>, BigInt, BigInt), Error> {
         let beta_tag = BigInt::sample_below(&alice_ek.n);
-        let beta_tag_fe: Scalar<Secp256k1> = Scalar::<Secp256k1>::from(&beta_tag);
-=======
-        b: &FE,
-        alice_ek: &EncryptionKey,
-        m_a: MessageA,
-        dlog_statements: &[DLogStatement],
-    ) -> Result<(Self, FE, BigInt, BigInt), Error> {
-        let beta_tag = BigInt::sample_below(&alice_ek.n);
->>>>>>> fc4a0ed2
         let randomness = BigInt::sample_below(&alice_ek.n);
         let (m_b, beta) = MessageB::b_with_predefined_randomness(
             b,
@@ -130,31 +105,7 @@
             dlog_statements,
         )?;
 
-<<<<<<< HEAD
-        let b_bn = b.to_bigint();
-        let b_c_a = Paillier::mul(
-            alice_ek,
-            RawCiphertext::from(c_a.c),
-            RawPlaintext::from(b_bn),
-        );
-        let c_b = Paillier::add(alice_ek, b_c_a, c_beta_tag);
-        let beta = Scalar::<Secp256k1>::zero() - &beta_tag_fe;
-        let dlog_proof_b = DLogProof::prove(b);
-        let dlog_proof_beta_tag = DLogProof::prove(&beta_tag_fe);
-
-        (
-            Self {
-                c: c_b.0.clone().into_owned(),
-                b_proof: dlog_proof_b,
-                beta_tag_proof: dlog_proof_beta_tag,
-            },
-            beta,
-            randomness,
-            beta_tag,
-        )
-=======
         Ok((m_b, beta, randomness, beta_tag))
->>>>>>> fc4a0ed2
     }
 
     pub fn b_with_predefined_randomness(
@@ -163,12 +114,8 @@
         m_a: MessageA,
         randomness: &BigInt,
         beta_tag: &BigInt,
-<<<<<<< HEAD
-    ) -> (Self, Scalar<Secp256k1>) {
-        let beta_tag_fe: Scalar<Secp256k1> = Scalar::<Secp256k1>::from(beta_tag);
-=======
-        dlog_statements: &[DLogStatement],
-    ) -> Result<(Self, FE), Error> {
+        dlog_statements: &[DLogStatement],
+    ) -> Result<(Self, Scalar::<Secp256k1>), Error> {
         if m_a.range_proofs.len() != dlog_statements.len() {
             return Err(InvalidKey);
         }
@@ -182,8 +129,7 @@
         {
             return Err(InvalidKey);
         };
-        let beta_tag_fe: FE = ECScalar::from(beta_tag);
->>>>>>> fc4a0ed2
+        let beta_tag_fe: Scalar::<Secp256k1> = Scalar::<Secp256k1>::from(beta_tag);
         let c_beta_tag = Paillier::encrypt_with_chosen_randomness(
             alice_ek,
             RawPlaintext::from(beta_tag),
