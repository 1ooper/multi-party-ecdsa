--- conflicted
+++ resolved
@@ -138,29 +138,6 @@
                     bad_signers_vec.push(i)
                 }
 
-<<<<<<< HEAD
-                let alpha_beta_vector = (0..len - 1)
-                    .map(|j| {
-                        let ind = if j < i { j } else { j + 1 };
-                        let (message_b, beta) = MessageB::b_with_predefined_randomness(
-                            &self.gamma_vec[ind],
-                            &self.encryption_key_vec[i],
-                            self.m_a_vec[i].clone(),
-                            &self.beta_randomness_vec[i][j],
-                            &self.beta_tag_vec[i][j],
-                        );
-                        // check message_b
-                        if message_b.c != self.m_b_mat[i][j].c {
-                            bad_signers_vec.push(ind)
-                        }
-
-                        let k_i_gamma_j = &self.k_vec[i] * &self.gamma_vec[ind];
-                        let alpha = k_i_gamma_j - &beta;
-
-                        (alpha, beta)
-                    })
-                    .collect::<Vec<(Scalar<Secp256k1>, Scalar<Secp256k1>)>>();
-=======
                 let alpha_beta_vector = if bad_signers_vec.is_empty() {
                     (0..len - 1)
                         .map(|j| {
@@ -188,7 +165,6 @@
                 } else {
                     vec![]
                 };
->>>>>>> fc4a0ed2
 
                 alpha_beta_vector
             })
