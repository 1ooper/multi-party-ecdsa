#![allow(non_snake_case)]

/*
    Multi-party ECDSA

    Copyright 2018 by Kzen Networks

    This file is part of Multi-party ECDSA library
    (https://github.com/KZen-networks/multi-party-ecdsa)

    Multi-party ECDSA is free software: you can redistribute
    it and/or modify it under the terms of the GNU General Public
    License as published by the Free Software Foundation, either
    version 3 of the License, or (at your option) any later version.

    @license GPL-3.0+ <https://github.com/KZen-networks/multi-party-ecdsa/blob/master/LICENSE>
*/

use std::fmt::Debug;

use centipede::juggling::proof_system::{Helgamalsegmented, Witness};
use centipede::juggling::segmentation::Msegmentation;
use curv::arithmetic::traits::*;
use curv::cryptographic_primitives::commitments::hash_commitment::HashCommitment;
use curv::cryptographic_primitives::commitments::traits::Commitment;
use curv::cryptographic_primitives::proofs::sigma_correct_homomorphic_elgamal_enc::*;
use curv::cryptographic_primitives::proofs::sigma_dlog::DLogProof;
use curv::cryptographic_primitives::secret_sharing::feldman_vss::VerifiableSS;
use curv::elliptic::curves::{secp256_k1::Secp256k1, Point, Scalar};
use curv::BigInt;
use sha2::Sha256;

use crate::Error::{self, InvalidSig, Phase5BadSum, Phase6Error};
use paillier::{
    Decrypt, DecryptionKey, EncryptionKey, KeyGeneration, Paillier, RawCiphertext, RawPlaintext,
};

use serde::{Deserialize, Serialize};
use zk_paillier::zkproofs::NiCorrectKeyProof;
use zk_paillier::zkproofs::{CompositeDLogProof, DLogStatement};

use crate::protocols::multi_party_ecdsa::gg_2020::ErrorType;
use crate::utilities::zk_pdl_with_slack::{PDLwSlackProof, PDLwSlackStatement, PDLwSlackWitness};
use curv::cryptographic_primitives::proofs::sigma_valid_pedersen::PedersenProof;

use std::convert::TryInto;

const SECURITY: usize = 256;
const PAILLIER_MIN_BIT_LENGTH: usize = 2047;
const PAILLIER_MAX_BIT_LENGTH: usize = 2048;

#[derive(Debug, Serialize, Deserialize, Clone)]
pub struct Parameters {
    pub threshold: u16,   //t
    pub share_count: u16, //n
}

#[derive(Serialize, Deserialize, Clone, Debug)]
pub struct Keys {
    pub u_i: Scalar<Secp256k1>,
    pub y_i: Point<Secp256k1>,
    pub dk: DecryptionKey,
    pub ek: EncryptionKey,
    pub party_index: usize,
    pub N_tilde: BigInt,
    pub h1: BigInt,
    pub h2: BigInt,
    pub xhi: BigInt,
    pub xhi_inv: BigInt,
}

#[derive(Clone, Debug, Serialize, Deserialize)]
pub struct PartyPrivate {
    u_i: Scalar<Secp256k1>,
    x_i: Scalar<Secp256k1>,
    dk: DecryptionKey,
}

#[derive(Clone, Debug, Serialize, Deserialize)]
pub struct KeyGenBroadcastMessage1 {
    pub e: EncryptionKey,
    pub dlog_statement: DLogStatement,
    pub com: BigInt,
    pub correct_key_proof: NiCorrectKeyProof,
    pub composite_dlog_proof_base_h1: CompositeDLogProof,
    pub composite_dlog_proof_base_h2: CompositeDLogProof,
}

#[derive(Clone, Debug, Serialize, Deserialize)]
pub struct KeyGenDecommitMessage1 {
    pub blind_factor: BigInt,
    pub y_i: Point<Secp256k1>,
}

#[derive(Clone, Debug, Serialize, Deserialize)]
pub struct SharedKeys {
    pub y: Point<Secp256k1>,
    pub x_i: Scalar<Secp256k1>,
}

#[derive(Clone, Debug, Serialize, Deserialize)]
pub struct SignKeys {
    pub w_i: Scalar<Secp256k1>,
    pub g_w_i: Point<Secp256k1>,
    pub k_i: Scalar<Secp256k1>,
    pub gamma_i: Scalar<Secp256k1>,
    pub g_gamma_i: Point<Secp256k1>,
}

#[derive(Clone, Debug, Serialize, Deserialize)]
pub struct SignBroadcastPhase1 {
    pub com: BigInt,
}

#[derive(Clone, Debug, Serialize, Deserialize)]
pub struct SignDecommitPhase1 {
    pub blind_factor: BigInt,
    pub g_gamma_i: Point<Secp256k1>,
}

#[derive(Clone, Debug, Serialize, Deserialize)]
pub struct LocalSignature {
    pub r: Scalar<Secp256k1>,
    pub R: Point<Secp256k1>,
    pub s_i: Scalar<Secp256k1>,
    pub m: BigInt,
    pub y: Point<Secp256k1>,
}

#[derive(Clone, Debug, Serialize, Deserialize)]
pub struct SignatureRecid {
    pub r: Scalar<Secp256k1>,
    pub s: Scalar<Secp256k1>,
    pub recid: u8,
}

pub fn generate_h1_h2_N_tilde() -> (BigInt, BigInt, BigInt, BigInt, BigInt) {
    // note, should be safe primes:
    // let (ek_tilde, dk_tilde) = Paillier::keypair_safe_primes().keys();;
    let (ek_tilde, dk_tilde) = Paillier::keypair().keys();
    let one = BigInt::one();
    let phi = (&dk_tilde.p - &one) * (&dk_tilde.q - &one);
    let h1 = BigInt::sample_below(&ek_tilde.n);
    let (mut xhi, mut xhi_inv) = loop {
        let xhi_ = BigInt::sample_below(&phi);
        match BigInt::mod_inv(&xhi_, &phi) {
            Some(inv) => break (xhi_, inv),
            None => continue,
        }
    };
    let h2 = BigInt::mod_pow(&h1, &xhi, &ek_tilde.n);
    xhi = BigInt::sub(&phi, &xhi);
    xhi_inv = BigInt::sub(&phi, &xhi_inv);

    (ek_tilde.n, h1, h2, xhi, xhi_inv)
}

impl Keys {
    pub fn create(index: usize) -> Self {
        let u = Scalar::<Secp256k1>::random();
        let y = Point::<Secp256k1>::generator() * &u;
        let (ek, dk) = Paillier::keypair().keys();
        let (N_tilde, h1, h2, xhi, xhi_inv) = generate_h1_h2_N_tilde();

        Self {
            u_i: u,
            y_i: y,
            dk,
            ek,
            party_index: index,
            N_tilde,
            h1,
            h2,
            xhi,
            xhi_inv,
        }
    }

    // we recommend using safe primes if the code is used in production
    pub fn create_safe_prime(index: usize) -> Keys {
        let u: Scalar<Secp256k1> = Scalar::<Secp256k1>::random();
        let y = Point::<Secp256k1>::generator() * &u;

        let (ek, dk) = Paillier::keypair_safe_primes().keys();
        let (N_tilde, h1, h2, xhi, xhi_inv) = generate_h1_h2_N_tilde();

        Self {
            u_i: u,
            y_i: y,
            dk,
            ek,
            party_index: index,
            N_tilde,
            h1,
            h2,
            xhi,
            xhi_inv,
        }
    }
    pub fn create_from(u: Scalar<Secp256k1>, index: usize) -> Keys {
        let y = Point::<Secp256k1>::generator() * &u;
        let (ek, dk) = Paillier::keypair().keys();
        let (N_tilde, h1, h2, xhi, xhi_inv) = generate_h1_h2_N_tilde();

        Self {
            u_i: u,
            y_i: y,
            dk,
            ek,
            party_index: index,
            N_tilde,
            h1,
            h2,
            xhi,
            xhi_inv,
        }
    }

    pub fn phase1_broadcast_phase3_proof_of_correct_key_proof_of_correct_h1h2(
        &self,
    ) -> (KeyGenBroadcastMessage1, KeyGenDecommitMessage1) {
        let blind_factor = BigInt::sample(SECURITY);
        let correct_key_proof = NiCorrectKeyProof::proof(&self.dk, None);

        let dlog_statement_base_h1 = DLogStatement {
            N: self.N_tilde.clone(),
            g: self.h1.clone(),
            ni: self.h2.clone(),
        };
        let dlog_statement_base_h2 = DLogStatement {
            N: self.N_tilde.clone(),
            g: self.h2.clone(),
            ni: self.h1.clone(),
        };

        let composite_dlog_proof_base_h1 =
            CompositeDLogProof::prove(&dlog_statement_base_h1, &self.xhi);
        let composite_dlog_proof_base_h2 =
            CompositeDLogProof::prove(&dlog_statement_base_h2, &self.xhi_inv);

        let com = HashCommitment::<Sha256>::create_commitment_with_user_defined_randomness(
            &BigInt::from_bytes(&self.y_i.to_bytes(true).as_ref()),
            &blind_factor,
        );
        let bcm1 = KeyGenBroadcastMessage1 {
            e: self.ek.clone(),
            dlog_statement: dlog_statement_base_h1,
            com,
            correct_key_proof,
            composite_dlog_proof_base_h1,
            composite_dlog_proof_base_h2,
        };
        let decom1 = KeyGenDecommitMessage1 {
            blind_factor,
            y_i: self.y_i.clone(),
        };
        (bcm1, decom1)
    }

    pub fn phase1_verify_com_phase3_verify_correct_key_verify_dlog_phase2_distribute(
        &self,
        params: &Parameters,
        decom_vec: &[KeyGenDecommitMessage1],
        bc1_vec: &[KeyGenBroadcastMessage1],
    ) -> Result<(VerifiableSS<Secp256k1>, Vec<Scalar<Secp256k1>>, usize), ErrorType> {
        let mut bad_actors_vec = Vec::new();
        // test length:
        assert_eq!(decom_vec.len() as u16, params.share_count);
        assert_eq!(bc1_vec.len() as u16, params.share_count);
        // test paillier correct key, h1,h2 correct generation and test decommitments
        let correct_key_correct_decom_all = (0..bc1_vec.len())
            .map(|i| {
<<<<<<< HEAD
                let test_res =
                    HashCommitment::<Sha256>::create_commitment_with_user_defined_randomness(
                        &BigInt::from_bytes(&decom_vec[i].y_i.to_bytes(true).as_ref()),
                        &decom_vec[i].blind_factor,
                    ) == bc1_vec[i].com
                        && bc1_vec[i]
                            .correct_key_proof
                            .verify(&bc1_vec[i].e, zk_paillier::zkproofs::SALT_STRING)
                            .is_ok()
                        && bc1_vec[i]
                            .composite_dlog_proof_base_h1
                            .verify(&bc1_vec[i].dlog_statement_base_h1)
                            .is_ok()
                        && bc1_vec[i]
                            .composite_dlog_proof_base_h2
                            .verify(&bc1_vec[i].dlog_statement_base_h2)
                            .is_ok();
=======
                let dlog_statement_base_h2 = DLogStatement {
                    N: bc1_vec[i].dlog_statement.N.clone(),
                    g: bc1_vec[i].dlog_statement.ni.clone(),
                    ni: bc1_vec[i].dlog_statement.g.clone(),
                };
                let test_res = HashCommitment::create_commitment_with_user_defined_randomness(
                    &decom_vec[i].y_i.bytes_compressed_to_big_int(),
                    &decom_vec[i].blind_factor,
                ) == bc1_vec[i].com
                    && bc1_vec[i]
                        .correct_key_proof
                        .verify(&bc1_vec[i].e, zk_paillier::zkproofs::SALT_STRING)
                        .is_ok()
                    && bc1_vec[i].e.n.bit_length() >= PAILLIER_MIN_BIT_LENGTH
                    && bc1_vec[i].e.n.bit_length() <= PAILLIER_MAX_BIT_LENGTH
                    && bc1_vec[i].dlog_statement.N.bit_length() >= PAILLIER_MIN_BIT_LENGTH
                    && bc1_vec[i].dlog_statement.N.bit_length() <= PAILLIER_MAX_BIT_LENGTH
                    && bc1_vec[i]
                        .composite_dlog_proof_base_h1
                        .verify(&bc1_vec[i].dlog_statement)
                        .is_ok()
                    && bc1_vec[i]
                        .composite_dlog_proof_base_h2
                        .verify(&dlog_statement_base_h2)
                        .is_ok();
>>>>>>> fc4a0ed2
                if test_res == false {
                    bad_actors_vec.push(i);
                    false
                } else {
                    true
                }
            })
            .all(|x| x);

        let err_type = ErrorType {
            error_type: "invalid key".to_string(),
            bad_actors: bad_actors_vec,
        };

        let (vss_scheme, secret_shares) =
            VerifiableSS::share(params.threshold, params.share_count, &self.u_i);
        if correct_key_correct_decom_all {
            Ok((vss_scheme, secret_shares.to_vec(), self.party_index))
        } else {
            Err(err_type)
        }
    }

    pub fn phase2_verify_vss_construct_keypair_phase3_pok_dlog(
        &self,
        params: &Parameters,
        y_vec: &[Point<Secp256k1>],
        secret_shares_vec: &[Scalar<Secp256k1>],
        vss_scheme_vec: &[VerifiableSS<Secp256k1>],
        index: usize,
    ) -> Result<(SharedKeys, DLogProof<Secp256k1, Sha256>), ErrorType> {
        let mut bad_actors_vec = Vec::new();
        assert_eq!(y_vec.len() as u16, params.share_count);
        assert_eq!(secret_shares_vec.len() as u16, params.share_count);
        assert_eq!(vss_scheme_vec.len() as u16, params.share_count);

        let correct_ss_verify = (0..y_vec.len())
            .map(|i| {
                let res = vss_scheme_vec[i]
                    .validate_share(&secret_shares_vec[i], index.try_into().unwrap())
                    .is_ok()
                    && vss_scheme_vec[i].commitments[0] == y_vec[i];
                if res == false {
                    bad_actors_vec.push(i);
                    false
                } else {
                    true
                }
            })
            .all(|x| x);

        let err_type = ErrorType {
            error_type: "invalid vss".to_string(),
            bad_actors: bad_actors_vec,
        };

        if correct_ss_verify {
            let (head, tail) = y_vec.split_at(1);
            let y = tail.iter().fold(head[0].clone(), |acc, x| acc + x);

            let x_i = secret_shares_vec
                .iter()
                .fold(Scalar::<Secp256k1>::zero(), |acc, x| acc + x);
            let dlog_proof = DLogProof::prove(&x_i);
            Ok((SharedKeys { y, x_i }, dlog_proof))
        } else {
            Err(err_type)
        }
    }

    pub fn get_commitments_to_xi(
        vss_scheme_vec: &[VerifiableSS<Secp256k1>],
    ) -> Vec<Point<Secp256k1>> {
        let len = vss_scheme_vec.len();
        let (head, tail) = vss_scheme_vec.split_at(1);
        let mut global_coefficients = head[0].commitments.clone();
        for vss in tail {
            for (i, coefficient_commitment) in vss.commitments.iter().enumerate() {
                global_coefficients[i] = &global_coefficients[i] + &*coefficient_commitment;
            }
        }

        let global_vss = VerifiableSS {
            parameters: vss_scheme_vec[0].parameters.clone(),
            commitments: global_coefficients,
        };
        (1..=len)
            .map(|i| global_vss.get_point_commitment(i.try_into().unwrap()))
            .collect::<Vec<Point<Secp256k1>>>()
    }

    pub fn update_commitments_to_xi(
        comm: &Point<Secp256k1>,
        vss_scheme: &VerifiableSS<Secp256k1>,
        index: usize,
        s: &[usize],
    ) -> Point<Secp256k1> {
        let s: Vec<u16> = s.into_iter().map(|&i| i.try_into().unwrap()).collect();
        let li = VerifiableSS::<Secp256k1>::map_share_to_new_params(
            &vss_scheme.parameters,
            index.try_into().unwrap(),
            s.as_slice(),
        );
        comm * &li
    }

    pub fn verify_dlog_proofs_check_against_vss(
        params: &Parameters,
        dlog_proofs_vec: &[DLogProof<Secp256k1, Sha256>],
        y_vec: &[Point<Secp256k1>],
        vss_vec: &[VerifiableSS<Secp256k1>],
    ) -> Result<(), ErrorType> {
        let mut bad_actors_vec = Vec::new();
        assert_eq!(y_vec.len() as u16, params.share_count);
        assert_eq!(dlog_proofs_vec.len() as u16, params.share_count);
        let xi_commitments = Keys::get_commitments_to_xi(vss_vec);
        let xi_dlog_verify = (0..y_vec.len())
            .map(|i| {
                let ver_res = DLogProof::verify(&dlog_proofs_vec[i]).is_ok();
                let verify_against_vss = xi_commitments[i] == dlog_proofs_vec[i].pk;
                if !ver_res || !verify_against_vss {
                    bad_actors_vec.push(i);
                    false
                } else {
                    true
                }
            })
            .all(|x| x);

        let err_type = ErrorType {
            error_type: "bad dlog proof".to_string(),
            bad_actors: bad_actors_vec,
        };

        if xi_dlog_verify {
            Ok(())
        } else {
            Err(err_type)
        }
    }
}

impl PartyPrivate {
    pub fn set_private(key: Keys, shared_key: SharedKeys) -> Self {
        Self {
            u_i: key.u_i,
            x_i: shared_key.x_i,
            dk: key.dk,
        }
    }

    pub fn y_i(&self) -> Point<Secp256k1> {
        let g = Point::<Secp256k1>::generator();
        g * &self.u_i
    }

    pub fn decrypt(&self, ciphertext: BigInt) -> RawPlaintext {
        Paillier::decrypt(&self.dk, &RawCiphertext::from(ciphertext))
    }

    pub fn refresh_private_key(&self, factor: &Scalar<Secp256k1>, index: usize) -> Keys {
        let u: Scalar<Secp256k1> = &self.u_i + factor;
        let y = Point::<Secp256k1>::generator() * &u;
        let (ek, dk) = Paillier::keypair().keys();

        let (N_tilde, h1, h2, xhi, xhi_inv) = generate_h1_h2_N_tilde();

        Keys {
            u_i: u,
            y_i: y,
            dk,
            ek,
            party_index: index,
            N_tilde,
            h1,
            h2,
            xhi,
            xhi_inv,
        }
    }

    // we recommend using safe primes if the code is used in production
    pub fn refresh_private_key_safe_prime(&self, factor: &Scalar<Secp256k1>, index: usize) -> Keys {
        let u: Scalar<Secp256k1> = &self.u_i + factor;
        let y = Point::<Secp256k1>::generator() * &u;
        let (ek, dk) = Paillier::keypair_safe_primes().keys();

        let (N_tilde, h1, h2, xhi, xhi_inv) = generate_h1_h2_N_tilde();

        Keys {
            u_i: u,
            y_i: y,
            dk,
            ek,
            party_index: index.clone(),
            N_tilde,
            h1,
            h2,
            xhi,
            xhi_inv,
        }
    }

    // used for verifiable recovery
    pub fn to_encrypted_segment(
        &self,
        segment_size: usize,
        num_of_segments: usize,
        pub_ke_y: &Point<Secp256k1>,
        g: &Point<Secp256k1>,
    ) -> (Witness, Helgamalsegmented) {
        Msegmentation::to_encrypted_segments(&self.u_i, &segment_size, num_of_segments, pub_ke_y, g)
    }

    pub fn update_private_key(
        &self,
        factor_u_i: &Scalar<Secp256k1>,
        factor_x_i: &Scalar<Secp256k1>,
    ) -> Self {
        PartyPrivate {
            u_i: &self.u_i + factor_u_i,
            x_i: &self.x_i + factor_x_i,
            dk: self.dk.clone(),
        }
    }
}

impl SignKeys {
    pub fn g_w_vec(
        pk_vec: &[Point<Secp256k1>],
        s: &[usize],
        vss_scheme: &VerifiableSS<Secp256k1>,
    ) -> Vec<Point<Secp256k1>> {
        let s: Vec<u16> = s.into_iter().map(|&i| i.try_into().unwrap()).collect();
        // TODO: check bounds
        (0..s.len())
            .map(|i| {
                let li = VerifiableSS::<Secp256k1>::map_share_to_new_params(
                    &vss_scheme.parameters,
                    s[i].try_into().unwrap(),
                    s.as_slice(),
                );
                &pk_vec[s[i] as usize] * &li
            })
            .collect::<Vec<Point<Secp256k1>>>()
    }

    pub fn create(
        private_x_i: &Scalar<Secp256k1>,
        vss_scheme: &VerifiableSS<Secp256k1>,
        index: usize,
        s: &[usize],
    ) -> Self {
        let s: Vec<u16> = s.into_iter().map(|&i| i.try_into().unwrap()).collect();
        let li = VerifiableSS::<Secp256k1>::map_share_to_new_params(
            &vss_scheme.parameters,
            index.try_into().unwrap(),
            s.as_slice(),
        );
        let w_i = li * private_x_i;
        let g = Point::<Secp256k1>::generator();
        let g_w_i = g * &w_i;
        let gamma_i: Scalar<Secp256k1> = Scalar::<Secp256k1>::random();
        let g_gamma_i = g * &gamma_i;
        let k_i: Scalar<Secp256k1> = Scalar::<Secp256k1>::random();
        Self {
            w_i,
            g_w_i,
            k_i,
            gamma_i,
            g_gamma_i,
        }
    }

    pub fn phase1_broadcast(&self) -> (SignBroadcastPhase1, SignDecommitPhase1) {
        let blind_factor = BigInt::sample(SECURITY);
        let g = Point::<Secp256k1>::generator();
        let g_gamma_i = g * &self.gamma_i;
        let com = HashCommitment::<Sha256>::create_commitment_with_user_defined_randomness(
            &BigInt::from_bytes(&g_gamma_i.to_bytes(true).as_ref()),
            &blind_factor,
        );

        (
            SignBroadcastPhase1 { com },
            SignDecommitPhase1 {
                blind_factor,
                g_gamma_i: self.g_gamma_i.clone(),
            },
        )
    }

    pub fn phase2_delta_i(
        &self,
        alpha_vec: &[Scalar<Secp256k1>],
        beta_vec: &[Scalar<Secp256k1>],
    ) -> Scalar<Secp256k1> {
        let vec_len = alpha_vec.len();
        assert_eq!(alpha_vec.len(), beta_vec.len());
        // assert_eq!(alpha_vec.len(), self.s.len() - 1);
        let ki_gamma_i = &self.k_i * &self.gamma_i;

        (0..vec_len)
            .map(|i| &alpha_vec[i] + &beta_vec[i])
            .fold(ki_gamma_i, |acc, x| acc + x)
    }

    pub fn phase2_sigma_i(
        &self,
        miu_vec: &[Scalar<Secp256k1>],
        ni_vec: &[Scalar<Secp256k1>],
    ) -> Scalar<Secp256k1> {
        let vec_len = miu_vec.len();
        assert_eq!(miu_vec.len(), ni_vec.len());
        //assert_eq!(miu_vec.len(), self.s.len() - 1);
        let ki_w_i = &self.k_i * &self.w_i;
        (0..vec_len)
            .map(|i| &miu_vec[i] + &ni_vec[i])
            .fold(ki_w_i, |acc, x| acc + x)
    }

    pub fn phase3_compute_t_i(
        sigma_i: &Scalar<Secp256k1>,
    ) -> (
        Point<Secp256k1>,
        Scalar<Secp256k1>,
        PedersenProof<Secp256k1, Sha256>,
    ) {
        let g_sigma_i = Point::<Secp256k1>::generator() * sigma_i;
        let l: Scalar<Secp256k1> = Scalar::<Secp256k1>::random();
        let h_l = Point::<Secp256k1>::base_point2() * &l;
        let T = g_sigma_i + h_l;
        let T_zk_proof = PedersenProof::<Secp256k1, Sha256>::prove(&sigma_i, &l);

        (T, l, T_zk_proof)
    }
    pub fn phase3_reconstruct_delta(delta_vec: &[Scalar<Secp256k1>]) -> Scalar<Secp256k1> {
        let sum = delta_vec
            .iter()
            .fold(Scalar::<Secp256k1>::zero(), |acc, x| acc + x);
        sum.invert().unwrap()
    }

    pub fn phase4(
        delta_inv: &Scalar<Secp256k1>,
        b_proof_vec: &[&DLogProof<Secp256k1, Sha256>],
        phase1_decommit_vec: Vec<SignDecommitPhase1>,
        bc1_vec: &[SignBroadcastPhase1],
        index: usize,
    ) -> Result<Point<Secp256k1>, ErrorType> {
        let mut bad_actors_vec = Vec::new();
        let test_b_vec_and_com = (0..b_proof_vec.len())
            .map(|j| {
                let ind = if j < index { j } else { j + 1 };
                let res = b_proof_vec[j].pk == phase1_decommit_vec[ind].g_gamma_i
                    && HashCommitment::<Sha256>::create_commitment_with_user_defined_randomness(
                        &BigInt::from_bytes(
                            &phase1_decommit_vec[ind].g_gamma_i.to_bytes(true).as_ref(),
                        ),
                        &phase1_decommit_vec[ind].blind_factor,
                    ) == bc1_vec[ind].com;
                if res == false {
                    bad_actors_vec.push(ind);
                    false
                } else {
                    true
                }
            })
            .all(|x| x);

        let mut g_gamma_i_iter = phase1_decommit_vec.iter();
        let head = g_gamma_i_iter.next().unwrap();
        let tail = g_gamma_i_iter;

        let err_type = ErrorType {
            error_type: "bad gamma_i decommit".to_string(),
            bad_actors: bad_actors_vec,
        };

        if test_b_vec_and_com {
            Ok({
                let gamma_sum = tail.fold(head.g_gamma_i.clone(), |acc, x| acc + &x.g_gamma_i);
                // R
                gamma_sum * delta_inv
            })
        } else {
            Err(err_type)
        }
    }
}

impl LocalSignature {
    pub fn phase5_proof_pdl(
        R_dash: &Point<Secp256k1>,
        R: &Point<Secp256k1>,
        k_ciphertext: &BigInt,
        ek: &EncryptionKey,
        k_i: &Scalar<Secp256k1>,
        k_enc_randomness: &BigInt,
        dlog_statement: &DLogStatement,
    ) -> PDLwSlackProof {
        // Generate PDL with slack statement, witness and proof
        let pdl_w_slack_statement = PDLwSlackStatement {
            ciphertext: k_ciphertext.clone(),
            ek: ek.clone(),
            Q: R_dash.clone(),
            G: R.clone(),
            h1: dlog_statement.g.clone(),
            h2: dlog_statement.ni.clone(),
            N_tilde: dlog_statement.N.clone(),
        };

        let pdl_w_slack_witness = PDLwSlackWitness {
            x: k_i.clone(),
            r: k_enc_randomness.clone(),
        };

        let proof = PDLwSlackProof::prove(&pdl_w_slack_witness, &pdl_w_slack_statement);
        proof
    }

    pub fn phase5_verify_pdl(
        pdl_w_slack_proof_vec: &[PDLwSlackProof],
        R_dash: &Point<Secp256k1>,
        R: &Point<Secp256k1>,
        k_ciphertext: &BigInt,
        ek: &EncryptionKey,
        dlog_statement: &[DLogStatement],
        s: &[usize],
        i: usize,
    ) -> Result<(), ErrorType> {
        let mut bad_actors_vec = Vec::new();

        let proofs_verification = (0..pdl_w_slack_proof_vec.len())
            .map(|j| {
                let ind = if j < i { j } else { j + 1 };
                let pdl_w_slack_statement = PDLwSlackStatement {
                    ciphertext: k_ciphertext.clone(),
                    ek: ek.clone(),
                    Q: R_dash.clone(),
                    G: R.clone(),
                    h1: dlog_statement[s[ind]].g.clone(),
                    h2: dlog_statement[s[ind]].ni.clone(),
                    N_tilde: dlog_statement[s[ind]].N.clone(),
                };
                let ver_res = pdl_w_slack_proof_vec[j].verify(&pdl_w_slack_statement);
                if ver_res.is_err() {
                    bad_actors_vec.push(i);
                    false
                } else {
                    true
                }
            })
            .all(|x| x);

        let err_type = ErrorType {
            error_type: "bad gamma_i decommit".to_string(),
            bad_actors: bad_actors_vec,
        };
        if proofs_verification {
            Ok(())
        } else {
            Err(err_type)
        }
    }

    pub fn phase5_check_R_dash_sum(R_dash_vec: &[Point<Secp256k1>]) -> Result<(), Error> {
        let sum = R_dash_vec
            .iter()
            .fold(Point::<Secp256k1>::generator().to_point(), |acc, x| acc + x);
        match sum - &Point::<Secp256k1>::generator().to_point()
            == Point::<Secp256k1>::generator().to_point()
        {
            true => Ok(()),
            false => Err(Phase5BadSum),
        }
    }

    pub fn phase6_compute_S_i_and_proof_of_consistency(
        R: &Point<Secp256k1>,
        T: &Point<Secp256k1>,
        sigma: &Scalar<Secp256k1>,
        l: &Scalar<Secp256k1>,
    ) -> (Point<Secp256k1>, HomoELGamalProof<Secp256k1, Sha256>) {
        let S = R * sigma;
        let delta = HomoElGamalStatement {
            G: R.clone(),
            H: Point::<Secp256k1>::base_point2().clone(),
            Y: Point::<Secp256k1>::generator().to_point(),
            D: T.clone(),
            E: S.clone(),
        };
        let witness = HomoElGamalWitness {
            x: l.clone(),
            r: sigma.clone(),
        };
        let proof = HomoELGamalProof::prove(&witness, &delta);

        (S, proof)
    }

    pub fn phase6_verify_proof(
        S_vec: &[Point<Secp256k1>],
        proof_vec: &[HomoELGamalProof<Secp256k1, Sha256>],
        R_vec: &[Point<Secp256k1>],
        T_vec: &[Point<Secp256k1>],
    ) -> Result<(), ErrorType> {
        let mut bad_actors_vec = Vec::new();
        let mut verify_proofs = true;
        for i in 0..proof_vec.len() {
            let delta = HomoElGamalStatement {
                G: R_vec[i].clone(),
                H: Point::<Secp256k1>::base_point2().clone(),
                Y: Point::<Secp256k1>::generator().to_point(),
                D: T_vec[i].clone(),
                E: S_vec[i].clone(),
            };
            if proof_vec[i].verify(&delta).is_err() {
                verify_proofs = false;
                bad_actors_vec.push(i);
            };
        }

        match verify_proofs {
            true => Ok(()),
            false => {
                let err_type = ErrorType {
                    error_type: "phase6".to_string(),
                    bad_actors: bad_actors_vec,
                };
                Err(err_type)
            }
        }
    }

    pub fn phase6_check_S_i_sum(
        pubkey_y: &Point<Secp256k1>,
        S_vec: &[Point<Secp256k1>],
    ) -> Result<(), Error> {
        let sum_plus_g = S_vec
            .iter()
            .fold(Point::<Secp256k1>::generator().to_point(), |acc, x| acc + x);
        let sum = sum_plus_g - &Point::<Secp256k1>::generator().to_point();

        match &sum == pubkey_y {
            true => Ok(()),
            false => Err(Phase6Error),
        }
    }

    pub fn phase7_local_sig(
        k_i: &Scalar<Secp256k1>,
        message: &BigInt,
        R: &Point<Secp256k1>,
        sigma_i: &Scalar<Secp256k1>,
        pubkey: &Point<Secp256k1>,
    ) -> Self {
        let m_fe: Scalar<Secp256k1> = Scalar::<Secp256k1>::from(message);
        let r: Scalar<Secp256k1> = Scalar::<Secp256k1>::from(
            &R.x_coord()
                .unwrap()
                .mod_floor(Scalar::<Secp256k1>::group_order()),
        );
        let s_i = m_fe * k_i + &r * sigma_i;
        Self {
            r,
            R: R.clone(),
            s_i,
            m: message.clone(),
            y: pubkey.clone(),
        }
    }

    pub fn output_signature(&self, s_vec: &[Scalar<Secp256k1>]) -> Result<SignatureRecid, Error> {
        let mut s = s_vec.iter().fold(self.s_i.clone(), |acc, x| acc + x);
        let s_bn = s.to_bigint();

        let r: Scalar<Secp256k1> = Scalar::<Secp256k1>::from(
            &self
                .R
                .x_coord()
                .unwrap()
                .mod_floor(Scalar::<Secp256k1>::group_order()),
        );
        let ry: BigInt = self
            .R
            .y_coord()
            .unwrap()
            .mod_floor(Scalar::<Secp256k1>::group_order());

        /*
         Calculate recovery id - it is not possible to compute the public key out of the signature
         itself. Recovery id is used to enable extracting the public key uniquely.
         1. id = R.y & 1
         2. if (s > curve.q / 2) id = id ^ 1
        */
        let is_ry_odd = ry.test_bit(0);
        let mut recid = if is_ry_odd { 1 } else { 0 };
        let s_tag_bn = Scalar::<Secp256k1>::group_order() - &s_bn;
        if s_bn > s_tag_bn {
            s = Scalar::<Secp256k1>::from(&s_tag_bn);
            recid = recid ^ 1;
        }
        let sig = SignatureRecid { r, s, recid };
        let ver = verify(&sig, &self.y, &self.m).is_ok();
        if ver {
            Ok(sig)
        } else {
            Err(InvalidSig)
        }
    }
}

pub fn verify(sig: &SignatureRecid, y: &Point<Secp256k1>, message: &BigInt) -> Result<(), Error> {
    let b = sig.s.invert().unwrap();
    let a: Scalar<Secp256k1> = Scalar::<Secp256k1>::from(message);
    let u1 = a * &b;
    let u2 = &sig.r * &b;

    let g = Point::<Secp256k1>::generator();
    let gu1 = g * u1;
    let yu2 = y * &u2;
    // can be faster using shamir trick

    if sig.r
        == Scalar::<Secp256k1>::from(
            &(gu1 + yu2)
                .x_coord()
                .unwrap()
                .mod_floor(Scalar::<Secp256k1>::group_order()),
        )
    {
        Ok(())
    } else {
        Err(InvalidSig)
    }
}<|MERGE_RESOLUTION|>--- conflicted
+++ resolved
@@ -270,25 +270,6 @@
         // test paillier correct key, h1,h2 correct generation and test decommitments
         let correct_key_correct_decom_all = (0..bc1_vec.len())
             .map(|i| {
-<<<<<<< HEAD
-                let test_res =
-                    HashCommitment::<Sha256>::create_commitment_with_user_defined_randomness(
-                        &BigInt::from_bytes(&decom_vec[i].y_i.to_bytes(true).as_ref()),
-                        &decom_vec[i].blind_factor,
-                    ) == bc1_vec[i].com
-                        && bc1_vec[i]
-                            .correct_key_proof
-                            .verify(&bc1_vec[i].e, zk_paillier::zkproofs::SALT_STRING)
-                            .is_ok()
-                        && bc1_vec[i]
-                            .composite_dlog_proof_base_h1
-                            .verify(&bc1_vec[i].dlog_statement_base_h1)
-                            .is_ok()
-                        && bc1_vec[i]
-                            .composite_dlog_proof_base_h2
-                            .verify(&bc1_vec[i].dlog_statement_base_h2)
-                            .is_ok();
-=======
                 let dlog_statement_base_h2 = DLogStatement {
                     N: bc1_vec[i].dlog_statement.N.clone(),
                     g: bc1_vec[i].dlog_statement.ni.clone(),
@@ -314,7 +295,6 @@
                         .composite_dlog_proof_base_h2
                         .verify(&dlog_statement_base_h2)
                         .is_ok();
->>>>>>> fc4a0ed2
                 if test_res == false {
                     bad_actors_vec.push(i);
                     false
